mod compression;
mod guild_config;
mod keys;
mod protobuf;

use self::compression::Compressed;
pub use self::guild_config::CachedGuildConfig;
use self::keys::{CacheKey, CachePrefix, Id};
use self::protobuf::Protobuf;
use anyhow::Result;
use hourai::models::{id::*, MessageLike, Snowflake, UserLike};
use hourai::proto::cache::*;
use redis::aio::ConnectionLike;
use tracing::debug;

pub type RedisPool = redis::aio::ConnectionManager;

pub async fn init(config: &hourai::config::HouraiConfig) -> RedisPool {
    debug!("Creating Redis client");
    let client = redis::Client::open(config.redis.as_ref()).expect("Failed to create Redis client");
    RedisPool::new(client)
        .await
        .expect("Failed to initialize multiplexed Redis connection")
}

pub struct OnlineStatus {
    pipeline: redis::Pipeline,
}

impl Default for OnlineStatus {
    fn default() -> Self {
        Self {
            pipeline: redis::pipe().atomic().clone(),
        }
    }
}

impl OnlineStatus {
    pub fn new() -> Self {
        Self::default()
    }

    pub fn set_online(
        &mut self,
        guild_id: GuildId,
        online: impl IntoIterator<Item = UserId>,
    ) -> &mut Self {
        let key = CacheKey(CachePrefix::OnlineStatus, guild_id.0);
        let ids: Vec<Id<u64>> = online.into_iter().map(|id| Id(id.0)).collect();
        self.pipeline
            .del(key)
            .ignore()
            .sadd(key, ids)
            .ignore()
            .expire(key, 3600);
        self
    }

    pub fn build(self) -> redis::Pipeline {
        self.pipeline
    }
}

pub struct GuildConfig;

impl GuildConfig {
<<<<<<< HEAD

    pub async fn fetch<T: ::protobuf::Message + CachedGuildConfig>(
        id: GuildId,
        conn: &mut RedisPool
=======
    pub async fn fetch<T: ::protobuf::Message + CachedGuildConfig, C: ConnectionLike>(
        id: GuildId,
        conn: &mut C,
>>>>>>> 50b49501
    ) -> Result<T> {
        let key = CacheKey(CachePrefix::GuildConfigs, id.0);
        let response: Option<Compressed<Protobuf<T>>> = redis::Cmd::hget(key, vec![T::SUBKEY])
            .query_async(conn)
            .await?;
        Ok(response.map(|c| c.0 .0).unwrap_or_else(|| T::new()))
    }

    pub fn set<T: ::protobuf::Message + CachedGuildConfig>(id: GuildId, value: T) -> redis::Cmd {
        let key = CacheKey(CachePrefix::GuildConfigs, id.0);
        redis::Cmd::hset(key, vec![T::SUBKEY], Compressed(Protobuf(value)))
    }
}

pub struct CachedMessage {
    proto: Protobuf<CachedMessageProto>,
}

impl CachedMessage {
    pub fn new(message: impl MessageLike) -> Self {
        let mut msg = CachedMessageProto::new();
        msg.set_id(message.id().0);
        msg.set_channel_id(message.channel_id().0);
        msg.set_content(message.content().to_owned());
        if let Some(guild_id) = message.guild_id() {
            msg.set_guild_id(guild_id.0)
        }

        let user = msg.mut_author();
        let author = message.author();
        user.set_id(author.id().0);
        user.set_username(author.name().to_owned());
        user.set_discriminator(author.discriminator() as u32);
        user.set_bot(author.bot());
        if let Some(avatar) = author.avatar_hash() {
            user.set_avatar(avatar.to_owned());
        }

        Self {
            proto: Protobuf(msg),
        }
    }

    pub async fn fetch<C: ConnectionLike>(
        channel_id: ChannelId,
        message_id: MessageId,
        conn: &mut C,
    ) -> Result<Option<CachedMessageProto>> {
        let key = CacheKey(CachePrefix::Messages, (channel_id.0, message_id.0));
        let proto: Option<Protobuf<CachedMessageProto>> =
            redis::Cmd::get(key).query_async(conn).await?;
        Ok(proto.map(|proto| proto.0))
    }

    pub fn flush(self) -> redis::Pipeline {
        let channel_id = self.proto.0.get_channel_id();
        let id = self.proto.0.get_id();
        let key = CacheKey(CachePrefix::Messages, (channel_id, id));
        let mut pipeline = redis::pipe();
        // Keep 1 day's worth of messages cached.
        pipeline.atomic().set(key, self.proto).expire(key, 86400);
        pipeline
    }

    pub fn delete(channel_id: ChannelId, id: MessageId) -> redis::Cmd {
        Self::bulk_delete(channel_id, vec![id])
    }

    pub fn bulk_delete(
        channel_id: ChannelId,
        ids: impl IntoIterator<Item = MessageId>,
    ) -> redis::Cmd {
        let keys: Vec<CacheKey<(u64, u64)>> = ids
            .into_iter()
            .map(|id| CacheKey(CachePrefix::Messages, (channel_id.0, id.0)))
            .collect();
        redis::Cmd::del(keys)
    }
}<|MERGE_RESOLUTION|>--- conflicted
+++ resolved
@@ -64,16 +64,10 @@
 pub struct GuildConfig;
 
 impl GuildConfig {
-<<<<<<< HEAD
 
     pub async fn fetch<T: ::protobuf::Message + CachedGuildConfig>(
         id: GuildId,
         conn: &mut RedisPool
-=======
-    pub async fn fetch<T: ::protobuf::Message + CachedGuildConfig, C: ConnectionLike>(
-        id: GuildId,
-        conn: &mut C,
->>>>>>> 50b49501
     ) -> Result<T> {
         let key = CacheKey(CachePrefix::GuildConfigs, id.0);
         let response: Option<Compressed<Protobuf<T>>> = redis::Cmd::hget(key, vec![T::SUBKEY])
