use crate::{queue::MusicQueue, track::*, Client};
use anyhow::Result;
<<<<<<< HEAD
use crate::{queue::MusicQueue, track::*};
use std::collections::HashSet;
use twilight_lavalink::model::*;
use hourai::models::id::{UserId, ChannelId};

pub struct PlayerState {
    pub channel_id: ChannelId,
    pub skip_votes: HashSet<UserId>,
    pub queue: MusicQueue<UserId, Track>,
}

impl PlayerState {
    pub fn currently_playing(&self) -> Option<(UserId, Track)> {
        self.queue.peek().map(|item| (item.key, item.value.clone()))
    }
}

pub trait PlayerExt {
    fn as_player(&self) -> &twilight_lavalink::player::Player;

    fn play(&self, track: &Track) -> Result<()> {
        let player = self.as_player();
        player.send(track.play(player.guild_id()))?;
=======
use dashmap::DashMap;
use hourai::gateway::Cluster;
use hourai::models::id::{ChannelId, GuildId, UserId};
use hourai::prelude::*;
use std::collections::HashSet;
use std::sync::{RwLock, RwLockReadGuard, RwLockWriteGuard, Weak};
use twilight_lavalink::{model::*, player::PlayerManager as LavalinkPlayerManager};

macro_rules! get_lavalink_player {
    ($self:expr) => {
        $self
            .0
            .lavalink_manager
            .get(&$self.0.guild_id)
            .expect("twilight-lavalink player should have been created.")
            .value()
    };
}

pub struct PlayerManager(DashMap<GuildId, Player>);

impl PlayerManager {
    pub fn new() -> Self {
        Self(DashMap::new())
    }

    pub fn get_player(&self, guild_id: GuildId) -> Option<Player> {
        self.0.get(&guild_id).map(|kv| kv.value().clone())
    }

    pub fn add_player(&self, player: &Player) {
        debug!("Created player for guild {}", player.guild_id());
        self.0.insert(player.guild_id(), player.clone());
    }

    pub fn destroy_player(&self, guild_id: GuildId) {
        debug!("Destroyed player for guild {}", guild_id);
        self.0.remove(&guild_id);
    }
}

struct PlayerState {
    channel_id: Option<ChannelId>,
    currently_playing: Option<(UserId, TrackInfo)>,
    skip_votes: HashSet<UserId>,
    queue: MusicQueue<UserId, Track>,
}

struct PlayerRef {
    state: RwLock<PlayerState>,
    manager: Weak<PlayerManager>,
    lavalink_manager: LavalinkPlayerManager,
    gateway: Cluster,
    guild_id: GuildId,
    volume: u8,
}

impl Drop for PlayerRef {
    fn drop(&mut self) {
        debug!("Dropped player for guild {}", self.guild_id);
    }
}

#[derive(Clone)]
pub struct Player(Arc<PlayerRef>);

impl Player {
    pub async fn new<'a>(client: &Client<'a>, guild_id: GuildId) -> Result<Self> {
        // Ensure that there exists a player managed by twilight-lavalink
        client.lavalink.player(guild_id).await?;

        let player = Self(Arc::new(PlayerRef {
            manager: Arc::downgrade(&client.players),
            lavalink_manager: client.lavalink.players().clone(),
            gateway: client.gateway.clone(),
            guild_id: guild_id,
            volume: 100,
            state: RwLock::new(PlayerState {
                channel_id: None,
                currently_playing: None,
                skip_votes: HashSet::new(),
                queue: MusicQueue::new(),
            }),
        }));

        client.players.add_player(&player);

        Ok(player)
    }

    fn state(&self) -> RwLockReadGuard<PlayerState> {
        self.0
            .state
            .read()
            .expect("Player state lock has been poisoned")
    }

    fn state_mut(&self) -> RwLockWriteGuard<PlayerState> {
        self.0
            .state
            .write()
            .expect("Player state lock has been poisoned")
    }

    pub fn guild_id(&self) -> GuildId {
        self.0.guild_id
    }

    pub fn channel_id(&self) -> Option<ChannelId> {
        self.state().channel_id.clone()
    }

    pub fn volume(&self) -> u8 {
        self.0.volume
    }

    /// Queues up a track to be played.
    pub fn enqueue(&self, user_id: UserId, tracks: impl IntoIterator<Item = Track>) {
        self.state_mut().queue.extend(user_id, tracks);
    }

    /// Removes all of a user's tracks from the queue.
    pub fn clear_user(&self, user_id: UserId) -> Option<usize> {
        self.state_mut().queue.clear_key(user_id)
    }

    /// Shuffle's all of a user's tracks in the queue.
    pub fn shuffle(&self, user_id: UserId) -> Option<usize> {
        self.state_mut().queue.shuffle(user_id)
    }

    /// The number of votes to skip the current song
    pub fn vote_count(&self) -> usize {
        self.state().skip_votes.len()
    }

    pub fn vote_to_skip(&self, user_id: UserId) {
        self.state_mut().skip_votes.insert(user_id);
    }

    pub async fn play_next(&self) -> Result<Option<TrackInfo>> {
        let (previous, playing) = {
            let mut state = self.state_mut();
            state.skip_votes.clear();
            let previous = state.currently_playing.as_ref().map(|kv| kv.1.clone());
            state.currently_playing = match state.queue.pop() {
                Some(kv) => {
                    get_lavalink_player!(self).send(kv.value.play(self.0.guild_id))?;
                    Some((kv.key, kv.value.info))
                }
                None => None,
            };
            (previous, state.currently_playing.clone())
        };
        if playing.is_none() {
            self.disconnect().await?;
        }
        Ok(previous)
    }

    pub async fn connect(&self, channel_id: ChannelId) -> Result<()> {
        let gateway = &self.0.gateway;
        let shard_id = gateway.shard_id(self.0.guild_id);
        gateway
            .command(
                shard_id,
                &serde_json::json!({
                    "op": 4,
                    "d": {
                        "channel_id": channel_id,
                        "guild_id": self.0.guild_id,
                        "self_mute": false,
                        "self_deaf": false,
                    }
                }),
            )
            .await?;
        self.state_mut().channel_id = Some(channel_id);
        info!(
            "Connected to channel {} in guild {}",
            channel_id, self.0.guild_id
        );
        Ok(())
    }

    pub async fn disconnect(&self) -> Result<()> {
        let gateway = &self.0.gateway;
        let shard_id = gateway.shard_id(self.0.guild_id);
        gateway
            .command(
                shard_id,
                &serde_json::json!({
                    "op": 4,
                    "d": {
                        "channel_id": None::<ChannelId>,
                        "guild_id": self.0.guild_id,
                        "self_mute": false,
                        "self_deaf": false,
                    }
                }),
            )
            .await?;
        get_lavalink_player!(self).send(Destroy::from(self.0.guild_id))?;
        self.state_mut().channel_id = None;
        info!("Turning down player for guild {}", self.0.guild_id);
        if let Some(manager) = self.0.manager.upgrade() {
            manager.destroy_player(self.0.guild_id);
        }
>>>>>>> 8188040a
        Ok(())
    }

    fn set_pause(&self, paused: bool) -> Result<()> {
        let player = self.as_player();
        player.send(Pause::from((player.guild_id(), paused)))?;
        Ok(())
    }

    fn set_volume(&self, volume: u8) -> Result<()> {
        let player = self.as_player();
        player.send(Volume::from((player.guild_id(), volume as i64)))?;
        Ok(())
    }
}

<<<<<<< HEAD
impl PlayerExt for twilight_lavalink::player::Player {
    fn as_player(&self) -> &twilight_lavalink::player::Player {
        self
=======
    pub async fn handle_event(&self, event: &IncomingEvent) -> Result<()> {
        match event {
            IncomingEvent::TrackStart(evt) => Ok(self.on_track_start(evt).await),
            IncomingEvent::TrackEnd(evt) => self.on_track_end(evt).await,
            _ => Ok(()),
        }
    }

    async fn on_track_start(&self, evt: &TrackStart) {
        info!("Track in guild {}: {}", self.0.guild_id, evt.track);
    }

    async fn on_track_end(&self, evt: &TrackEnd) -> Result<()> {
        info!(
            "Track ended in guild {} (reason: {}): {}",
            self.0.guild_id,
            evt.reason.as_str(),
            evt.track
        );
        match evt.reason.as_str() {
            "FINISHED" => {
                self.play_next().await?;
            }
            "LOAD_FAILED" => {
                self.play_next().await?;
            }
            _ => {}
        }
        Ok(())
>>>>>>> 8188040a
    }
}<|MERGE_RESOLUTION|>--- conflicted
+++ resolved
@@ -1,10 +1,8 @@
-use crate::{queue::MusicQueue, track::*, Client};
 use anyhow::Result;
-<<<<<<< HEAD
 use crate::{queue::MusicQueue, track::*};
+use hourai::models::id::{UserId, ChannelId};
 use std::collections::HashSet;
 use twilight_lavalink::model::*;
-use hourai::models::id::{UserId, ChannelId};
 
 pub struct PlayerState {
     pub channel_id: ChannelId,
@@ -24,216 +22,6 @@
     fn play(&self, track: &Track) -> Result<()> {
         let player = self.as_player();
         player.send(track.play(player.guild_id()))?;
-=======
-use dashmap::DashMap;
-use hourai::gateway::Cluster;
-use hourai::models::id::{ChannelId, GuildId, UserId};
-use hourai::prelude::*;
-use std::collections::HashSet;
-use std::sync::{RwLock, RwLockReadGuard, RwLockWriteGuard, Weak};
-use twilight_lavalink::{model::*, player::PlayerManager as LavalinkPlayerManager};
-
-macro_rules! get_lavalink_player {
-    ($self:expr) => {
-        $self
-            .0
-            .lavalink_manager
-            .get(&$self.0.guild_id)
-            .expect("twilight-lavalink player should have been created.")
-            .value()
-    };
-}
-
-pub struct PlayerManager(DashMap<GuildId, Player>);
-
-impl PlayerManager {
-    pub fn new() -> Self {
-        Self(DashMap::new())
-    }
-
-    pub fn get_player(&self, guild_id: GuildId) -> Option<Player> {
-        self.0.get(&guild_id).map(|kv| kv.value().clone())
-    }
-
-    pub fn add_player(&self, player: &Player) {
-        debug!("Created player for guild {}", player.guild_id());
-        self.0.insert(player.guild_id(), player.clone());
-    }
-
-    pub fn destroy_player(&self, guild_id: GuildId) {
-        debug!("Destroyed player for guild {}", guild_id);
-        self.0.remove(&guild_id);
-    }
-}
-
-struct PlayerState {
-    channel_id: Option<ChannelId>,
-    currently_playing: Option<(UserId, TrackInfo)>,
-    skip_votes: HashSet<UserId>,
-    queue: MusicQueue<UserId, Track>,
-}
-
-struct PlayerRef {
-    state: RwLock<PlayerState>,
-    manager: Weak<PlayerManager>,
-    lavalink_manager: LavalinkPlayerManager,
-    gateway: Cluster,
-    guild_id: GuildId,
-    volume: u8,
-}
-
-impl Drop for PlayerRef {
-    fn drop(&mut self) {
-        debug!("Dropped player for guild {}", self.guild_id);
-    }
-}
-
-#[derive(Clone)]
-pub struct Player(Arc<PlayerRef>);
-
-impl Player {
-    pub async fn new<'a>(client: &Client<'a>, guild_id: GuildId) -> Result<Self> {
-        // Ensure that there exists a player managed by twilight-lavalink
-        client.lavalink.player(guild_id).await?;
-
-        let player = Self(Arc::new(PlayerRef {
-            manager: Arc::downgrade(&client.players),
-            lavalink_manager: client.lavalink.players().clone(),
-            gateway: client.gateway.clone(),
-            guild_id: guild_id,
-            volume: 100,
-            state: RwLock::new(PlayerState {
-                channel_id: None,
-                currently_playing: None,
-                skip_votes: HashSet::new(),
-                queue: MusicQueue::new(),
-            }),
-        }));
-
-        client.players.add_player(&player);
-
-        Ok(player)
-    }
-
-    fn state(&self) -> RwLockReadGuard<PlayerState> {
-        self.0
-            .state
-            .read()
-            .expect("Player state lock has been poisoned")
-    }
-
-    fn state_mut(&self) -> RwLockWriteGuard<PlayerState> {
-        self.0
-            .state
-            .write()
-            .expect("Player state lock has been poisoned")
-    }
-
-    pub fn guild_id(&self) -> GuildId {
-        self.0.guild_id
-    }
-
-    pub fn channel_id(&self) -> Option<ChannelId> {
-        self.state().channel_id.clone()
-    }
-
-    pub fn volume(&self) -> u8 {
-        self.0.volume
-    }
-
-    /// Queues up a track to be played.
-    pub fn enqueue(&self, user_id: UserId, tracks: impl IntoIterator<Item = Track>) {
-        self.state_mut().queue.extend(user_id, tracks);
-    }
-
-    /// Removes all of a user's tracks from the queue.
-    pub fn clear_user(&self, user_id: UserId) -> Option<usize> {
-        self.state_mut().queue.clear_key(user_id)
-    }
-
-    /// Shuffle's all of a user's tracks in the queue.
-    pub fn shuffle(&self, user_id: UserId) -> Option<usize> {
-        self.state_mut().queue.shuffle(user_id)
-    }
-
-    /// The number of votes to skip the current song
-    pub fn vote_count(&self) -> usize {
-        self.state().skip_votes.len()
-    }
-
-    pub fn vote_to_skip(&self, user_id: UserId) {
-        self.state_mut().skip_votes.insert(user_id);
-    }
-
-    pub async fn play_next(&self) -> Result<Option<TrackInfo>> {
-        let (previous, playing) = {
-            let mut state = self.state_mut();
-            state.skip_votes.clear();
-            let previous = state.currently_playing.as_ref().map(|kv| kv.1.clone());
-            state.currently_playing = match state.queue.pop() {
-                Some(kv) => {
-                    get_lavalink_player!(self).send(kv.value.play(self.0.guild_id))?;
-                    Some((kv.key, kv.value.info))
-                }
-                None => None,
-            };
-            (previous, state.currently_playing.clone())
-        };
-        if playing.is_none() {
-            self.disconnect().await?;
-        }
-        Ok(previous)
-    }
-
-    pub async fn connect(&self, channel_id: ChannelId) -> Result<()> {
-        let gateway = &self.0.gateway;
-        let shard_id = gateway.shard_id(self.0.guild_id);
-        gateway
-            .command(
-                shard_id,
-                &serde_json::json!({
-                    "op": 4,
-                    "d": {
-                        "channel_id": channel_id,
-                        "guild_id": self.0.guild_id,
-                        "self_mute": false,
-                        "self_deaf": false,
-                    }
-                }),
-            )
-            .await?;
-        self.state_mut().channel_id = Some(channel_id);
-        info!(
-            "Connected to channel {} in guild {}",
-            channel_id, self.0.guild_id
-        );
-        Ok(())
-    }
-
-    pub async fn disconnect(&self) -> Result<()> {
-        let gateway = &self.0.gateway;
-        let shard_id = gateway.shard_id(self.0.guild_id);
-        gateway
-            .command(
-                shard_id,
-                &serde_json::json!({
-                    "op": 4,
-                    "d": {
-                        "channel_id": None::<ChannelId>,
-                        "guild_id": self.0.guild_id,
-                        "self_mute": false,
-                        "self_deaf": false,
-                    }
-                }),
-            )
-            .await?;
-        get_lavalink_player!(self).send(Destroy::from(self.0.guild_id))?;
-        self.state_mut().channel_id = None;
-        info!("Turning down player for guild {}", self.0.guild_id);
-        if let Some(manager) = self.0.manager.upgrade() {
-            manager.destroy_player(self.0.guild_id);
-        }
->>>>>>> 8188040a
         Ok(())
     }
 
@@ -250,40 +38,8 @@
     }
 }
 
-<<<<<<< HEAD
 impl PlayerExt for twilight_lavalink::player::Player {
     fn as_player(&self) -> &twilight_lavalink::player::Player {
         self
-=======
-    pub async fn handle_event(&self, event: &IncomingEvent) -> Result<()> {
-        match event {
-            IncomingEvent::TrackStart(evt) => Ok(self.on_track_start(evt).await),
-            IncomingEvent::TrackEnd(evt) => self.on_track_end(evt).await,
-            _ => Ok(()),
-        }
-    }
-
-    async fn on_track_start(&self, evt: &TrackStart) {
-        info!("Track in guild {}: {}", self.0.guild_id, evt.track);
-    }
-
-    async fn on_track_end(&self, evt: &TrackEnd) -> Result<()> {
-        info!(
-            "Track ended in guild {} (reason: {}): {}",
-            self.0.guild_id,
-            evt.reason.as_str(),
-            evt.track
-        );
-        match evt.reason.as_str() {
-            "FINISHED" => {
-                self.play_next().await?;
-            }
-            "LOAD_FAILED" => {
-                self.play_next().await?;
-            }
-            _ => {}
-        }
-        Ok(())
->>>>>>> 8188040a
     }
 }