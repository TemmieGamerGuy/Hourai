use twilight_model::{
    id::*,
    user::User,
    guild::Ban as TwilightBan,
};
use std::convert::TryInto;

pub type SqlDatabase = sqlx::Postgres;
pub type SqlQuery<'a> =
    sqlx::query::Query<'a, SqlDatabase,
                       <SqlDatabase as sqlx::database::HasArguments<'a>>::Arguments>;
pub type SqlQueryAs<'a, O> =
    sqlx::query::QueryAs<'a, SqlDatabase, O,
                        <SqlDatabase as sqlx::database::HasArguments<'a>>::Arguments>;

fn get_unix_millis() -> u64 {
    std::time::SystemTime::now()
        .duration_since(std::time::SystemTime::UNIX_EPOCH)
        .expect("It's past 01/01/1970. This should be a positive value.")
        .as_millis() as u64
}

#[derive(Debug, Clone, sqlx::FromRow)]
pub struct Username {
    user_id: i64,
    timestamp: i64,
    name: String,
    discriminator: Option<u32>,
}

impl Username {

    pub fn new(user: &User) -> Self {
        Self {
            user_id: user.id.0 as i64,
            timestamp: get_unix_millis() as i64,
            name: user.name.clone(),
            discriminator: Some(user.discriminator.parse::<u32>()
                .expect("Discriminator isn't a number"))
        }
    }

    pub fn insert(&self) -> SqlQuery {
        sqlx::query("INSERT INTO usernames (user_id, timestamp, name, discriminator)
                     VALUES ($1, $2, $3, $4)
                     ON CONFLICT ON CONSTRAINT idx_unique_username
                     DO NOTHING")
             .bind(self.user_id)
             .bind(self.timestamp)
             .bind(self.name.clone())
             .bind(self.discriminator)
    }

    pub fn bulk_insert<'a>(usernames: Vec<Self>) -> SqlQuery<'a> {
        let user_ids: Vec<i64> = usernames.iter().map(|u| u.user_id).collect();
        let timestamps: Vec<i64> = usernames.iter().map(|u| u.timestamp).collect();
        let names: Vec<String> = usernames.iter().map(|u| u.name.clone()).collect();
        let discriminator: Vec<Option<u32>> = usernames.iter().map(|u| u.discriminator.clone())
                                                       .collect();
        sqlx::query("INSERT INTO usernames (user_id, timestamp, name, discriminator)
                     SELECT * FROM UNNEST ($1, $2, $3, $4)
                     AS t(user_id, timestamp, name, discriminator)
                     ON CONFLICT ON CONSTRAINT idx_unique_username
                     DO NOTHING")
             .bind(user_ids)
             .bind(timestamps)
             .bind(names)
             .bind(discriminator)
    }

}

<<<<<<< HEAD
#[derive(Debug, Clone, sqlx::FromRow)]
pub struct Member {
    pub guild_id: GuildId,
    pub user_id: UserId,
    pub role_ids: Vec<RoleId>,
    pub nickname: Option<String>,
}

impl Member {

    pub fn from(member: &twilight_model::guild::member::Member) -> Self {
        Self {
            guild_id: member.guild_id,
            user_id: member.user.id,
            role_ids: member.roles.clone(),
            nickname: member.nick.clone()
        }
    }

    pub fn insert<'a>(self) -> SqlQuery<'a> {
        let roles: Vec<i64> = self
            .role_ids
            .into_iter()
            .map(|id| id.0 as i64)
            .collect();
        sqlx::query("INSERT INTO members (guild_id, user_id, role_ids, nickname)
                     VALUES ($1, $2, $3, $4)
                     ON CONFLICT ON CONSTRAINT member_roles_pkey
                     DO UPDATE SET role_ids = $3, nickname = $4")
            .bind(self.user_id.0 as i64)
            .bind(self.guild_id.0 as i64)
            .bind(roles)
            .bind(self.nickname)
=======
#[derive(Debug, sqlx::FromRow)]
pub struct Ban {
    pub guild_id: i64,
    pub user_id: i64,
    pub reason: Option<String>,
    pub avatar: Option<String>
}

impl Ban {

    pub fn from(guild_id: GuildId, ban: TwilightBan) -> Self {
        Self {
            guild_id: guild_id.0 as i64,
            user_id: ban.user.id.0 as i64,
            reason: ban.reason,
            avatar: ban.user.avatar
        }
    }

    pub fn insert<'a>(self) -> SqlQuery<'a> {
        sqlx::query("INSERT INTO bans (guild_id, user_id, reason, avatar)
                     VALUES ($1, $2, $3, $4)
                     ON CONFLICT ON CONSTRAINT bans_pkey
                     DO UPDATE SET reason = excluded.reason, avatar = excluded.avatar")
            .bind(self.guild_id)
            .bind(self.user_id)
            .bind(self.reason)
            .bind(self.avatar)
    }

    pub fn bulk_insert<'a>(bans: Vec<Self>) -> SqlQuery<'a> {
        let guild_ids: Vec<i64> = bans.iter().map(|b| b.guild_id).collect();
        let user_ids: Vec<i64> = bans.iter().map(|b| b.user_id).collect();
        let reasons: Vec<Option<String>> = bans.iter().map(|b| b.reason.clone()).collect();
        let avatars: Vec<Option<String>> = bans.iter().map(|b| b.avatar.clone()).collect();
        sqlx::query("INSERT INTO bans (guild_id, user_id, reason, avatar)
                     SELECT * FROM UNNEST ($1, $2, $3, $4)
                     AS t(guild_id, user_id, reason, avatar)
                     ON CONFLICT ON CONSTRAINT bans_pkey
                     DO UPDATE SET reason = excluded.reason, avatar = excluded.avatar")
            .bind(guild_ids)
            .bind(user_ids)
            .bind(reasons)
            .bind(avatars)
    }

    pub fn clear_ban<'a>(guild_id: GuildId, user_id: UserId) -> SqlQuery<'a> {
        sqlx::query("DELETE FROM bans WHERE guild_id = $1 AND user_id = $2")
            .bind(guild_id.0 as i64)
            .bind(user_id.0 as i64)
    }

    pub fn clear_guild<'a>(guild_id: GuildId) -> SqlQuery<'a> {
        sqlx::query("DELETE FROM bans WHERE guild_id = $1")
            .bind(guild_id.0 as i64)
    }

    pub fn get_guild_bans<'a>(guild_id: GuildId) -> SqlQueryAs<'a, Self> {
        sqlx::query_as("SELECT guild_id, user_id, reason, avatar FROM bans WHERE guild_id = $1")
            .bind(guild_id.0 as i64)
    }

    pub fn get_user_bans<'a>(user_id: UserId) -> SqlQueryAs<'a, Self> {
        sqlx::query_as("SELECT guild_id, user_id, reason, avatar FROM bans WHERE user_id = $1")
            .bind(user_id.0 as i64)
    }

}

#[derive(Debug, sqlx::FromRow)]
pub struct Member {
    pub guild_id: i64,
    pub user_id: i64,
    pub role_ids: Vec<i64>,
    pub nickname: Option<String>,
}

impl Member {

    pub fn from(member: &twilight_model::guild::member::Member) -> Self {
        Self {
            guild_id: member.guild_id.0 as i64,
            user_id: member.user.id.0 as i64,
            role_ids: member.roles.iter().map(|id| id.0 as i64).collect(),
            nickname: member.nick.clone()
        }
>>>>>>> 40cdbaf5
    }

    pub fn guild_id(&self) -> GuildId {
        GuildId(self.user_id as u64)
    }

    pub fn user_id(&self) -> UserId {
        UserId(self.user_id as u64)
    }

    pub fn role_ids<'a>(&'a self) ->  impl Iterator<Item=RoleId> + 'a {
        self.role_ids.iter().map(|id| RoleId(id.clone().try_into().unwrap()))
    }

    pub fn insert<'a>(self) -> SqlQuery<'a> {
        sqlx::query("INSERT INTO members (guild_id, user_id, role_ids, nickname)
                     VALUES ($1, $2, $3, $4)
                     ON CONFLICT ON CONSTRAINT members_pkey
                     DO UPDATE SET role_ids = excluded.role_ids, nickname = excluded.nickname")
            .bind(self.guild_id)
            .bind(self.user_id)
            .bind(self.role_ids)
            .bind(self.nickname)
    }

    pub fn fetch<'a>(guild_id: GuildId, user_id: UserId) -> SqlQueryAs<'a, Self> {
        sqlx::query_as("SELECT * FROM members WHERE guild_id = $1 AND user_id = $2")
             .bind(guild_id.0 as i64)
             .bind(user_id.0 as i64)
    }

    /// Clears all of the records for a server
    pub fn clear_guild<'a>(guild_id: GuildId) -> SqlQuery<'a> {
        sqlx::query("DELETE FROM members WHERE guild_id = $1")
             .bind(guild_id.0 as i64)
    }

    /// Deletes all record of a single role from the database
    pub fn clear_role<'a>(guild_id: GuildId, role_id: RoleId) -> SqlQuery<'a> {
        sqlx::query("UPDATE members
                     SET role_ids = array_remove(role_ids, $1)
                     WHERE guild_id = $2")
             .bind(role_id.0 as i64)
             .bind(guild_id.0 as i64)
    }
}<|MERGE_RESOLUTION|>--- conflicted
+++ resolved
@@ -70,41 +70,6 @@
 
 }
 
-<<<<<<< HEAD
-#[derive(Debug, Clone, sqlx::FromRow)]
-pub struct Member {
-    pub guild_id: GuildId,
-    pub user_id: UserId,
-    pub role_ids: Vec<RoleId>,
-    pub nickname: Option<String>,
-}
-
-impl Member {
-
-    pub fn from(member: &twilight_model::guild::member::Member) -> Self {
-        Self {
-            guild_id: member.guild_id,
-            user_id: member.user.id,
-            role_ids: member.roles.clone(),
-            nickname: member.nick.clone()
-        }
-    }
-
-    pub fn insert<'a>(self) -> SqlQuery<'a> {
-        let roles: Vec<i64> = self
-            .role_ids
-            .into_iter()
-            .map(|id| id.0 as i64)
-            .collect();
-        sqlx::query("INSERT INTO members (guild_id, user_id, role_ids, nickname)
-                     VALUES ($1, $2, $3, $4)
-                     ON CONFLICT ON CONSTRAINT member_roles_pkey
-                     DO UPDATE SET role_ids = $3, nickname = $4")
-            .bind(self.user_id.0 as i64)
-            .bind(self.guild_id.0 as i64)
-            .bind(roles)
-            .bind(self.nickname)
-=======
 #[derive(Debug, sqlx::FromRow)]
 pub struct Ban {
     pub guild_id: i64,
@@ -191,7 +156,6 @@
             role_ids: member.roles.iter().map(|id| id.0 as i64).collect(),
             nickname: member.nick.clone()
         }
->>>>>>> 40cdbaf5
     }
 
     pub fn guild_id(&self) -> GuildId {
