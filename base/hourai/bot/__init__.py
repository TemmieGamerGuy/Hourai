--- conflicted
+++ resolved
@@ -66,11 +66,7 @@
                 presences=False,
                 reactions=True,
                 typing=False,
-<<<<<<< HEAD
                 voice_states=False,
-=======
-                voice_states=True,
->>>>>>> 5dd4f625
                 emojis=False,
                 integrations=False,
                 webhooks=False),
