using System;
using System.Collections.Generic;
using System.Diagnostics;
using System.IO;
using System.Linq;
using System.Reflection;
using System.Runtime.CompilerServices;
using System.Text;
using System.Threading.Tasks;
using Discord;
using Discord.Commands;
<<<<<<< HEAD
using Discord.Modules;
using DrumBot.src.Services;
=======
using Discord.WebSocket;
>>>>>>> c0da4db8

namespace DrumBot {

    class Bot {
<<<<<<< HEAD
        DiscordClient Client { get; }
        Channel OwnerChannel { get; set; }
        public static string ExecutionDirectory { get; private set; }
        public static string BotLog { get; private set; }
        readonly List<string> _errors;
        readonly HashSet<Type> _softErrors;
=======
        static void Main() => new Bot().Run().GetAwaiter().GetResult();
        public static DiscordSocketClient Client { get; private set; }
        public static ChannelSet Channels { get; private set; }
        public static ISelfUser User { get; private set; }
        IDMChannel OwnerChannel { get; set; }

        public static CommandService CommandService { get; private set; }
        LogService LogService { get; }
        public static string ExecutionDirectory { get; private set; }
        public static string BotLog { get; private set; }
        readonly List<string> _errors;
>>>>>>> c0da4db8
        readonly DateTime _startTime;

        const string LogStringFormat = "yyyy-MM-dd_HH_mm_ss";

<<<<<<< HEAD
        public Bot() {
            _startTime = DateTime.Now;
            var channelSet = new ChannelSet();
            _errors = new List<string>();
            _softErrors = new HashSet<Type> {
                typeof(NotFoundException),
                typeof(RoleRankException)
            };

            ExecutionDirectory = GetExecutionDirectory();
            SetupLogs();

            Log.Info("Initializing..."); 
            Log.Info($"Execution Directory: { ExecutionDirectory }");
            Config.Load();
            ExecuteStaticInitializers();

            Client = new DiscordClient();
            AddCommands(Client);
            AddModules(Client, channelSet);
            Client.AddService(new LogService(channelSet));

            Log.Info($"Starting { Config.BotName }...");
            Client.ServerAvailable += (s, e) => Config.GetServerConfig(e.Server);
=======
        bool _initialized;

        public Bot() {
            _initialized = false;
            _startTime = DateTime.Now;
            Channels = new ChannelSet();
            _errors = new List<string>();

            ExecutionDirectory = GetExecutionDirectory();
            SetupLogs();
            Log.Info($"Execution Directory: { ExecutionDirectory }");

            Config.Load();
            ExecuteStaticInitializers();

            Client = new DiscordSocketClient();
            LogService = new LogService(Channels);
            CommandService = new CommandService();

            Log.Info($"Starting {Config.BotName}...");
            Client.GuildAvailable +=
                delegate(IGuild g) {
                    Config.GetGuildConfig(g);
                    return Task.CompletedTask;
                };
        }

        async Task Initialize() {
            if (_initialized)
                return;
            Log.Info("Initializing...");
            await InstallCommands(Client);
            _initialized = true;
        }

        async Task InstallCommands(DiscordSocketClient client) {
            client.MessageReceived += HandleMessage;
            await CommandService.LoadAssembly(Assembly.GetEntryAssembly());
            await CommandService.Load(new Search(Channels));
            await CommandService.Load(new Help());
>>>>>>> c0da4db8
        }

        static string GetExecutionDirectory() {
            var uri = new UriBuilder(Assembly.GetExecutingAssembly().CodeBase);
            string path = Uri.UnescapeDataString(uri.Path);
            return Path.GetDirectoryName(path);
        }

        static void ExecuteStaticInitializers() {
<<<<<<< HEAD
            var types = from type in ReflectionUtility.ConcreteClasses
                                    .WithAttribute<InitializeOnLoadAttribute>()
                        orderby -type.Value.Order
                        select type;
            foreach(var type in types) {
                Log.Info($"Executing static initializer for { type.Key.FullName } ({type.Value.Order})...");
=======
            var types = from type in ReflectionUtility.ConcreteClasses.WithAttribute<InitializeOnLoadAttribute>() orderby -type.Value.Order select type;
            foreach (var type in types) {
                Log.Info($"Executing static initializer for {type.Key.FullName} ({type.Value.Order})...");
>>>>>>> c0da4db8
                RuntimeHelpers.RunClassConstructor(type.Key.TypeHandle);
            }
        }

        void SetupLogs() {
            Console.OutputEncoding = Encoding.UTF8;
            BotLog = Path.Combine(ExecutionDirectory, Config.LogDirectory, DateTime.Now.ToString(LogStringFormat) + ".log");
            Trace.Listeners.Clear();
<<<<<<< HEAD
            var botLogFile = new FileStream(BotLog,
                FileMode.Create,
                FileAccess.Write,
                FileShare.Read);
            Trace.Listeners.Add(new TextWriterTraceListener(botLogFile) {
                        TraceOutputOptions = TraceOptions.ThreadId | TraceOptions.DateTime
                    });
            Trace.Listeners.Add(new ConsoleTraceListener(false) {
                TraceOutputOptions = TraceOptions.DateTime
            });
            Trace.AutoFlush = true;
        }

        ModuleService AddModules(DiscordClient client, ChannelSet channels) {
            var moduleService = client.AddService<ModuleService>();
            client.AddModule<ModuleModule>("Module");
            var modules = from type in ReflectionUtility.ConcreteClasses
                                           .InheritsFrom<IModule>()
                                           .WithParameterlessConstructor()
                          where type != typeof(ModuleModule)
                          select Activator.CreateInstance(type) as IModule;
            modules = modules.Concat(new IModule[] {
                new SearchModule(channels), 
            });
            foreach (IModule module in modules) {
                var moduleName = module.GetType().Name.Replace("Module", "");
                Log.Info($"Adding module {moduleName.DoubleQuote()}");
                client.AddModule(module, moduleName, ModuleFilter.ServerWhitelist);
            }

            // Enable modules for each server based on what is saved in the configs.
            Client.ServerAvailable += delegate(object s, ServerEventArgs e) {
                var config = Config.GetServerConfig(e.Server);
                foreach (string moduleId in config.Modules.ToArray()) {
                    var module = moduleService.Modules.FirstOrDefault(m => m.Id == moduleId);
                    module?.EnableServer(e.Server);
                }
            };
            
            // Set up modules to save when each server enables/disables a server.
            foreach (var moduleManager in moduleService.Modules) {
                var id = moduleManager.Id;
                moduleManager.ServerEnabled += delegate(object s, ServerEventArgs e) {
                        var config = Config.GetServerConfig(e.Server);
                        if(!config.IsModuleEnabled(id))
                            config.AddModule(id);
                    };
                moduleManager.ServerDisabled += delegate(object s, ServerEventArgs e) {
                        var config = Config.GetServerConfig(e.Server);
                        if(config.IsModuleEnabled(id))
                            config.RemoveModule(id);
                    };
            }
            return moduleService;
        }

        CommandService AddCommands(DiscordClient client) {
            // Short stub to calculate the standard prefix location.
            Func<string, int> defaultPrefix = s => s[0] == Config.CommandPrefix ? 1 : -1;
            var commandService = client.AddService(new CommandService(new CommandServiceConfigBuilder {
                HelpMode = HelpMode.Public,
                // Use prefix handler to filter out non-production servers while testing.
                CustomPrefixHandler = delegate (Message message) {
                    string msg = message.RawText;
                    if (message.Channel.IsPrivate)
                        return defaultPrefix(msg);
                    return Config.GetServerConfig(message.Server).AllowCommands ? defaultPrefix(msg) : -1;
                }
            }));
            commandService.CommandErrored += OnCommandError;
            client.AddService(new BotOwnerCommandService());
            return commandService;
        }

        async void OnCommandError(object sender, CommandErrorEventArgs args) {
            string response = string.Empty;
            switch (args.ErrorType) {
                case CommandErrorType.BadArgCount:
                    response = "Improper argument count.";
                    break;
                case CommandErrorType.BadPermissions:
                    if (args.Exception != null)
                        response = args.Exception.Message;
                    break;
                case CommandErrorType.Exception:
                    if (args.Exception != null) {
                        if (_softErrors.Contains(args.Exception.GetType())) {
                            response = args.Exception.Message;
                        }
                        else {
                            Log.Error(args.Exception);
                            response = args.Exception.ToString().MultilineCode();
                        }
                    }
                    break;
                case CommandErrorType.InvalidInput:
                    response = "Invalid input.";
                    break;
                default:
                    return;
            }
            if (string.IsNullOrEmpty(response))
                return;
            if (args.Command != null)
                response += $" Try ``{Config.CommandPrefix}help {args.Command.Text}``.";
            else {
                response += $" Try ``{Config.CommandPrefix}help``.";
            }
            await args.Respond(response);
        }

        Channel GetOwnerChannel() {
            return Client.PrivateChannels.FirstOrDefault(ch => ch.GetUser(Config.Owner) != null);
        }

        async void SendOwnerErrors() {
            OwnerChannel = GetOwnerChannel();
=======
            var botLogFile = new FileStream(BotLog, FileMode.Create, FileAccess.Write, FileShare.Read);
            Trace.Listeners.Add(new TextWriterTraceListener(botLogFile) {TraceOutputOptions = TraceOptions.ThreadId | TraceOptions.DateTime});
            Trace.Listeners.Add(new ConsoleTraceListener(false) {TraceOutputOptions = TraceOptions.DateTime});
            Trace.AutoFlush = true;
        }

        public async Task HandleMessage(IMessage msg) {
            if (!msg.Channel.AllowCommands() || msg.Author.IsBot || msg.IsAwthor())
                return;
            // Marks where the command begins
            var argPos = 0;

            // Determine if the msg is a command, based on if it starts with the defined command prefix 
            if (!msg.HasCharPrefix(Config.CommandPrefix, ref argPos))
                return;

            // Execute the command. (result does not indicate a return value, 
            // rather an object stating if the command executed succesfully)
            var result = await CommandService.Execute(msg, argPos);
            var guildChannel = msg.Channel as ITextChannel;
            string channelMsg = guildChannel != null ? $"in {guildChannel.Name} on {guildChannel.Guild.ToIDString()}." 
                    : $"in private channel with {(await msg.Channel.GetUsersAsync()).Select(u => u.Username).Join(", ")}.";
            if (result.IsSuccess) {
                Log.Info($"Command successfully executed {msg.Content.DoubleQuote()} {channelMsg}");
                return;
            }
            if (await CustomCommandCheck(msg, argPos))
                return;
            Log.Error($"Command failed {msg.Content.DoubleQuote()} {channelMsg} ({result.Error})");
            switch (result.Error) {
                // Ignore these kinds of errors, no need for response.
                case CommandError.UnknownCommand:
                    return;
                default:
                    await msg.Respond(result.ErrorReason);
                    break;
            }
        }

        async Task<bool> CustomCommandCheck(IMessage msg, int argPos) {
            var customCommandCheck =
                msg.Content.Substring(argPos).SplitWhitespace();
            if (customCommandCheck.Length <= 0)
                return false;
            var commandName = customCommandCheck[0];
            argPos += commandName.Length;
            var command = Config.GetGuildConfig(msg.Channel)?.GetCustomCommand(commandName);
            if (command == null)
                return false;
            await command.Execute(msg, msg.Content.Substring(argPos));
            return true;
        }

        //CommandService AddCommands(DiscordClient client) {
        //    // Short stub to calculate the standard prefix location.
        //    Func<string, int> defaultPrefix = s => s[0] == Config.CommandPrefix ? 1 : -1;
        //    var commandService = client.AddService(new CommandService(new CommandServiceConfigBuilder {
        //        HelpMode = HelpMode.Public,
        //        // Use prefix handler to filter out non-production servers while testing.
        //        CustomPrefixHandler = delegate (Message msg) {
        //            string msg = msg.RawText;
        //            if (msg.Channel.IsPrivate)
        //                return defaultPrefix(msg);
        //            return Config.GetGuildConfig(msg.Server).AllowCommands ? defaultPrefix(msg) : -1;
        //        }
        //    }));
        //    commandService.CommandErrored += OnCommandError;
        //    client.AddService(new Owner());
        //    return commandService;
        //}

        //async void OnCommandError(object sender, CommandErrorEventArgs args) {
        //    string response = string.Empty;
        //    switch (args.ErrorType) {
        //        case CommandErrorType.BadArgCount:
        //            response = "Improper argument count.";
        //            break;
        //        case CommandErrorType.BadPermissions:
        //            if (args.Exception != null)
        //                response = args.Exception.Message;
        //            break;
        //        case CommandErrorType.Exception:
        //            if (args.Exception != null) {
        //                if (_softErrors.Contains(args.Exception.GetType())) {
        //                    response = args.Exception.Message;
        //                }
        //                else {
        //                    Log.Error(args.Exception);
        //                    response = args.Exception.ToString().MultilineCode();
        //                }
        //            }
        //            break;
        //        case CommandErrorType.InvalidInput:
        //            response = "Invalid input.";
        //            break;
        //        default:
        //            return;
        //    }
        //    if (string.IsNullOrEmpty(response))
        //        return;
        //    if (args.CommandUtility != null)
        //        response += $" Try ``{Config.CommandPrefix}help {args.CommandUtility.Text}``.";
        //    else {
        //        response += $" Try ``{Config.CommandPrefix}help``.";
        //    }
        //    await args.Respond(response);
        //}

        async void SendOwnerErrors() {
            OwnerChannel = Client.GetDMChannel(Config.Owner);
>>>>>>> c0da4db8
            if (OwnerChannel == null)
                return;
            foreach (string error in _errors)
                await OwnerChannel.SendMessageAsync($"ERROR: {error}");
            _errors.Clear();
        }

        async Task MainLoop() {
            Log.Info("Connecting to Discord...");
<<<<<<< HEAD
            await Client.Connect(Config.Token);
            Log.Info($"Logged in as { Client.CurrentUser.ToIDString() }");

            SendOwnerErrors();

            while (true) {
                // Select random avatar to set to the bot
                var path = Directory.GetFiles(Path.Combine(ExecutionDirectory,
                              Config.AvatarDirectory)).SelectRandom();
                try {
                    await Utility.FileIO(async delegate {
                        using (var stream = new FileStream(path, FileMode.Open))
                            await Client.CurrentUser.Edit(avatar:stream);
                    });
                } catch {
                    Log.Error("Failed to change avatar. Continuing...");
                }

                // Set the game of the bot to the bot's version.
                Client.SetGame(Config.Version);
=======
            await Client.LoginAsync(TokenType.Bot, Config.Token);
            await Client.ConnectAsync();
            var self = await Client.GetCurrentUserAsync();
            Log.Info($"Logged in as {self.ToIDString()}");

            SendOwnerErrors();

            User = await Client.GetCurrentUserAsync();
            Log.Info(CommandService.Commands.Select(c => c.Text).Join(", "));
            while (true) {
                var path = Directory.GetFiles(Path.Combine(ExecutionDirectory, Config.AvatarDirectory)).SelectRandom();
                await Utility.FileIO(async delegate {
                    using (var stream = new FileStream(path, FileMode.Open)) {
                        await User.ModifyAsync(u => { u.Avatar = stream; });
                    }
                });
                // Set the game of the bot to the bot's version.
                // TODO: Client.SetGame(Config.Version);
>>>>>>> c0da4db8

                // Log uptime
                Log.Info($"Uptime: {DateTime.Now - _startTime}");
                await Task.Delay(300000);
            }
        }

        public async Task Run() {
            await Initialize();
            while (true) {
                try {
                    await MainLoop();
                } catch (Exception error) {
                    Log.Error(error);
                    _errors.Add(error.Message);
                }
            }
        }
<<<<<<< HEAD

        static void Main() => new Bot().Run();
=======
>>>>>>> c0da4db8
    }
}<|MERGE_RESOLUTION|>--- conflicted
+++ resolved
@@ -9,24 +9,11 @@
 using System.Threading.Tasks;
 using Discord;
 using Discord.Commands;
-<<<<<<< HEAD
-using Discord.Modules;
-using DrumBot.src.Services;
-=======
 using Discord.WebSocket;
->>>>>>> c0da4db8
 
 namespace DrumBot {
 
     class Bot {
-<<<<<<< HEAD
-        DiscordClient Client { get; }
-        Channel OwnerChannel { get; set; }
-        public static string ExecutionDirectory { get; private set; }
-        public static string BotLog { get; private set; }
-        readonly List<string> _errors;
-        readonly HashSet<Type> _softErrors;
-=======
         static void Main() => new Bot().Run().GetAwaiter().GetResult();
         public static DiscordSocketClient Client { get; private set; }
         public static ChannelSet Channels { get; private set; }
@@ -38,37 +25,10 @@
         public static string ExecutionDirectory { get; private set; }
         public static string BotLog { get; private set; }
         readonly List<string> _errors;
->>>>>>> c0da4db8
         readonly DateTime _startTime;
 
         const string LogStringFormat = "yyyy-MM-dd_HH_mm_ss";
 
-<<<<<<< HEAD
-        public Bot() {
-            _startTime = DateTime.Now;
-            var channelSet = new ChannelSet();
-            _errors = new List<string>();
-            _softErrors = new HashSet<Type> {
-                typeof(NotFoundException),
-                typeof(RoleRankException)
-            };
-
-            ExecutionDirectory = GetExecutionDirectory();
-            SetupLogs();
-
-            Log.Info("Initializing..."); 
-            Log.Info($"Execution Directory: { ExecutionDirectory }");
-            Config.Load();
-            ExecuteStaticInitializers();
-
-            Client = new DiscordClient();
-            AddCommands(Client);
-            AddModules(Client, channelSet);
-            Client.AddService(new LogService(channelSet));
-
-            Log.Info($"Starting { Config.BotName }...");
-            Client.ServerAvailable += (s, e) => Config.GetServerConfig(e.Server);
-=======
         bool _initialized;
 
         public Bot() {
@@ -109,7 +69,6 @@
             await CommandService.LoadAssembly(Assembly.GetEntryAssembly());
             await CommandService.Load(new Search(Channels));
             await CommandService.Load(new Help());
->>>>>>> c0da4db8
         }
 
         static string GetExecutionDirectory() {
@@ -119,18 +78,9 @@
         }
 
         static void ExecuteStaticInitializers() {
-<<<<<<< HEAD
-            var types = from type in ReflectionUtility.ConcreteClasses
-                                    .WithAttribute<InitializeOnLoadAttribute>()
-                        orderby -type.Value.Order
-                        select type;
-            foreach(var type in types) {
-                Log.Info($"Executing static initializer for { type.Key.FullName } ({type.Value.Order})...");
-=======
             var types = from type in ReflectionUtility.ConcreteClasses.WithAttribute<InitializeOnLoadAttribute>() orderby -type.Value.Order select type;
             foreach (var type in types) {
                 Log.Info($"Executing static initializer for {type.Key.FullName} ({type.Value.Order})...");
->>>>>>> c0da4db8
                 RuntimeHelpers.RunClassConstructor(type.Key.TypeHandle);
             }
         }
@@ -139,125 +89,6 @@
             Console.OutputEncoding = Encoding.UTF8;
             BotLog = Path.Combine(ExecutionDirectory, Config.LogDirectory, DateTime.Now.ToString(LogStringFormat) + ".log");
             Trace.Listeners.Clear();
-<<<<<<< HEAD
-            var botLogFile = new FileStream(BotLog,
-                FileMode.Create,
-                FileAccess.Write,
-                FileShare.Read);
-            Trace.Listeners.Add(new TextWriterTraceListener(botLogFile) {
-                        TraceOutputOptions = TraceOptions.ThreadId | TraceOptions.DateTime
-                    });
-            Trace.Listeners.Add(new ConsoleTraceListener(false) {
-                TraceOutputOptions = TraceOptions.DateTime
-            });
-            Trace.AutoFlush = true;
-        }
-
-        ModuleService AddModules(DiscordClient client, ChannelSet channels) {
-            var moduleService = client.AddService<ModuleService>();
-            client.AddModule<ModuleModule>("Module");
-            var modules = from type in ReflectionUtility.ConcreteClasses
-                                           .InheritsFrom<IModule>()
-                                           .WithParameterlessConstructor()
-                          where type != typeof(ModuleModule)
-                          select Activator.CreateInstance(type) as IModule;
-            modules = modules.Concat(new IModule[] {
-                new SearchModule(channels), 
-            });
-            foreach (IModule module in modules) {
-                var moduleName = module.GetType().Name.Replace("Module", "");
-                Log.Info($"Adding module {moduleName.DoubleQuote()}");
-                client.AddModule(module, moduleName, ModuleFilter.ServerWhitelist);
-            }
-
-            // Enable modules for each server based on what is saved in the configs.
-            Client.ServerAvailable += delegate(object s, ServerEventArgs e) {
-                var config = Config.GetServerConfig(e.Server);
-                foreach (string moduleId in config.Modules.ToArray()) {
-                    var module = moduleService.Modules.FirstOrDefault(m => m.Id == moduleId);
-                    module?.EnableServer(e.Server);
-                }
-            };
-            
-            // Set up modules to save when each server enables/disables a server.
-            foreach (var moduleManager in moduleService.Modules) {
-                var id = moduleManager.Id;
-                moduleManager.ServerEnabled += delegate(object s, ServerEventArgs e) {
-                        var config = Config.GetServerConfig(e.Server);
-                        if(!config.IsModuleEnabled(id))
-                            config.AddModule(id);
-                    };
-                moduleManager.ServerDisabled += delegate(object s, ServerEventArgs e) {
-                        var config = Config.GetServerConfig(e.Server);
-                        if(config.IsModuleEnabled(id))
-                            config.RemoveModule(id);
-                    };
-            }
-            return moduleService;
-        }
-
-        CommandService AddCommands(DiscordClient client) {
-            // Short stub to calculate the standard prefix location.
-            Func<string, int> defaultPrefix = s => s[0] == Config.CommandPrefix ? 1 : -1;
-            var commandService = client.AddService(new CommandService(new CommandServiceConfigBuilder {
-                HelpMode = HelpMode.Public,
-                // Use prefix handler to filter out non-production servers while testing.
-                CustomPrefixHandler = delegate (Message message) {
-                    string msg = message.RawText;
-                    if (message.Channel.IsPrivate)
-                        return defaultPrefix(msg);
-                    return Config.GetServerConfig(message.Server).AllowCommands ? defaultPrefix(msg) : -1;
-                }
-            }));
-            commandService.CommandErrored += OnCommandError;
-            client.AddService(new BotOwnerCommandService());
-            return commandService;
-        }
-
-        async void OnCommandError(object sender, CommandErrorEventArgs args) {
-            string response = string.Empty;
-            switch (args.ErrorType) {
-                case CommandErrorType.BadArgCount:
-                    response = "Improper argument count.";
-                    break;
-                case CommandErrorType.BadPermissions:
-                    if (args.Exception != null)
-                        response = args.Exception.Message;
-                    break;
-                case CommandErrorType.Exception:
-                    if (args.Exception != null) {
-                        if (_softErrors.Contains(args.Exception.GetType())) {
-                            response = args.Exception.Message;
-                        }
-                        else {
-                            Log.Error(args.Exception);
-                            response = args.Exception.ToString().MultilineCode();
-                        }
-                    }
-                    break;
-                case CommandErrorType.InvalidInput:
-                    response = "Invalid input.";
-                    break;
-                default:
-                    return;
-            }
-            if (string.IsNullOrEmpty(response))
-                return;
-            if (args.Command != null)
-                response += $" Try ``{Config.CommandPrefix}help {args.Command.Text}``.";
-            else {
-                response += $" Try ``{Config.CommandPrefix}help``.";
-            }
-            await args.Respond(response);
-        }
-
-        Channel GetOwnerChannel() {
-            return Client.PrivateChannels.FirstOrDefault(ch => ch.GetUser(Config.Owner) != null);
-        }
-
-        async void SendOwnerErrors() {
-            OwnerChannel = GetOwnerChannel();
-=======
             var botLogFile = new FileStream(BotLog, FileMode.Create, FileAccess.Write, FileShare.Read);
             Trace.Listeners.Add(new TextWriterTraceListener(botLogFile) {TraceOutputOptions = TraceOptions.ThreadId | TraceOptions.DateTime});
             Trace.Listeners.Add(new ConsoleTraceListener(false) {TraceOutputOptions = TraceOptions.DateTime});
@@ -368,7 +199,6 @@
 
         async void SendOwnerErrors() {
             OwnerChannel = Client.GetDMChannel(Config.Owner);
->>>>>>> c0da4db8
             if (OwnerChannel == null)
                 return;
             foreach (string error in _errors)
@@ -378,28 +208,6 @@
 
         async Task MainLoop() {
             Log.Info("Connecting to Discord...");
-<<<<<<< HEAD
-            await Client.Connect(Config.Token);
-            Log.Info($"Logged in as { Client.CurrentUser.ToIDString() }");
-
-            SendOwnerErrors();
-
-            while (true) {
-                // Select random avatar to set to the bot
-                var path = Directory.GetFiles(Path.Combine(ExecutionDirectory,
-                              Config.AvatarDirectory)).SelectRandom();
-                try {
-                    await Utility.FileIO(async delegate {
-                        using (var stream = new FileStream(path, FileMode.Open))
-                            await Client.CurrentUser.Edit(avatar:stream);
-                    });
-                } catch {
-                    Log.Error("Failed to change avatar. Continuing...");
-                }
-
-                // Set the game of the bot to the bot's version.
-                Client.SetGame(Config.Version);
-=======
             await Client.LoginAsync(TokenType.Bot, Config.Token);
             await Client.ConnectAsync();
             var self = await Client.GetCurrentUserAsync();
@@ -418,7 +226,6 @@
                 });
                 // Set the game of the bot to the bot's version.
                 // TODO: Client.SetGame(Config.Version);
->>>>>>> c0da4db8
 
                 // Log uptime
                 Log.Info($"Uptime: {DateTime.Now - _startTime}");
@@ -437,10 +244,5 @@
                 }
             }
         }
-<<<<<<< HEAD
-
-        static void Main() => new Bot().Run();
-=======
->>>>>>> c0da4db8
     }
 }