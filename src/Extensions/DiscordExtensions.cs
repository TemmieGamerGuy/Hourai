--- conflicted
+++ resolved
@@ -49,31 +49,9 @@
             return Task.CompletedTask;
         }
 
-<<<<<<< HEAD
-        public static async Task Success(this CommandEventArgs e,
-                                         string followup = null) {
-            await e.Channel.Success(followup);
-        } 
-
-        public static DateTime CreatedOn(this User user) {
-            ulong id = Check.NotNull(user).Id;
-            // Date created is bits 23 to 64
-            id >>= 22;
-            // Add offset to Jan. 1st 2016
-            id += 1420070400000;
-            // Convert from Unix Timestamp to DateTime
-            var dtDateTime = new DateTime(1970, 1, 1, 0, 0, 0, 0, DateTimeKind.Utc);
-            return dtDateTime.AddMilliseconds(id);
-        }
-
-        public static async Task Success(this Channel channel, string followup) {
-            await channel.Respond(Utility.Success(followup));
-        }
-=======
         public static Task Success(this IMessage message,
                                         string followup = null) => 
             message.Channel.Success(followup);
->>>>>>> c0da4db8
 
         public static Task Success(this IMessageChannel channel, string followup) =>
             channel.Respond(Utility.Success(followup));
@@ -103,15 +81,9 @@
                 await channel.SendFileAsync(stream, name, text);
             }
         }
-
-<<<<<<< HEAD
-
-        public static string ToProcessedString(this Message message) {
-            var baseLog = $"{message.User?.Name ?? "Unknown User"}: {message.Text}";
-=======
+        
         public static string ToProcessedString(this IMessage message) {
             var baseLog = $"{message.Author?.Username ?? "Unknown User"}: {message.Content}";
->>>>>>> c0da4db8
             var attachments = message.Attachments.Select(a => a.Url).Join(" ");
             var embeds = message.Embeds.Select(a => a.Url).Join(" ");
             return baseLog + attachments + embeds;
